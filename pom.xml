<project xmlns="http://maven.apache.org/POM/4.0.0" xmlns:xsi="http://www.w3.org/2001/XMLSchema-instance" xsi:schemaLocation="http://maven.apache.org/POM/4.0.0 http://maven.apache.org/maven-v4_0_0.xsd">
	<modelVersion>4.0.0</modelVersion>
	<groupId>org.synyx</groupId>
	<artifactId>messagesource</artifactId>
	<name>synyx Messagesource for Spring</name>
	<version>0.8-SNAPSHOT</version>
	<packaging>jar</packaging>

	<parent>
		<groupId>org.sonatype.oss</groupId>
		<artifactId>oss-parent</artifactId>
		<version>7</version>
	</parent>


	<description>
		Implementation of Springs MessageSource interface that is able to load Messages at once from
		several sources like a Database (using JDBC).
	</description>
<<<<<<< HEAD
	<version>0.8-SNAPSHOT</version>
	<url>http://messagesource.synyx.org/static</url>
=======
>>>>>>> 0c66aba7

	<url>http://synyx.github.com/messagesource</url>

	<organization>
		<name>synyx GmbH &amp; Co. KG</name>
		<url>http://www.synyx.org</url>
	</organization>

	<inceptionYear>2010</inceptionYear>

	<properties>
		<project.build.sourceEncoding>UTF-8</project.build.sourceEncoding>
		<spring.version>3.0.5.RELEASE</spring.version>
		<junit.version>4.6</junit.version>
	</properties>

	<licenses>
		<license>
			<name>Apache 2</name>
			<url>http://www.apache.org/licenses/LICENSE-2.0.txt</url>
			<distribution>repo</distribution>
			<comments>A business-friendly OSS license</comments>
		</license>
	</licenses>

	<developers>
		<developer>
			<id>kannegiesser</id>
			<name>Marc Kannegießer</name>
			<email>kannegiesser@synyx.de</email>
			<roles>
				<role>Project Lead</role>
				<role>Developer</role>
			</roles>
		</developer>
	</developers>
    <contributors>
        <contributor>
            <name>Amit Pal Saluja</name>
            <email>amitpal.saluja@citrix.com</email>
            <organization>Citrix</organization>
            <roles>
                <role>Developer</role>
            </roles>
        </contributor>
    </contributors>

	<scm>
		<url>scm:git:https://github.com/synyx/messagesource.git</url>
		<connection>scm:git:https://github.com/synyx/messagesource.git</connection>
		<developerConnection>scm:git:ssh://git@github.com/synyx/messagesource.git</developerConnection>
		<tag>HEAD</tag>
	</scm>

	<distributionManagement>
		<site>
			<id>static.synyx.org</id>
			<url>scp://static.synyx.org/home/public/public_html/messagesource/site</url>
		</site>
	</distributionManagement>

	<issueManagement>
		<system>Github Issues</system>
		<url>http://github.com/synyx/messagesource/issues</url>
	</issueManagement>

	<ciManagement>
		<system>Travis CI</system>
		<url>http://travis-ci.org/#!/synyx/messagesource</url>
	</ciManagement>

	<dependencies>

		<!-- Spring -->
		<dependency>
			<groupId>org.springframework</groupId>
			<artifactId>spring-jdbc</artifactId>
			<version>${spring.version}</version>
		</dependency>

		<dependency>
			<groupId>org.springframework</groupId>
			<artifactId>spring-context-support</artifactId>
			<version>${spring.version}</version>
		</dependency>

		<dependency>
			<groupId>org.springframework</groupId>
			<artifactId>spring-beans</artifactId>
			<version>${spring.version}</version>
		</dependency>

		<dependency>
			<groupId>commons-logging</groupId>
			<artifactId>commons-logging-api</artifactId>
			<version>1.1</version>
		</dependency>

		<!--  Test dependencies -->
		<dependency>
			<groupId>junit</groupId>
			<artifactId>junit</artifactId>
			<version>${junit.version}</version>
			<scope>test</scope>
		</dependency>

		<dependency>
			<groupId>org.mockito</groupId>
			<artifactId>mockito-all</artifactId>
			<version>1.8.2</version>
			<scope>test</scope>
		</dependency>

		<!--  h2db -->
		<dependency>
			<groupId>com.h2database</groupId>
			<artifactId>h2</artifactId>
			<version>1.1.114</version>
			<scope>test</scope>
		</dependency>

		<dependency>
			<groupId>commons-dbcp</groupId>
			<artifactId>commons-dbcp</artifactId>
			<version>1.2.2</version>
			<scope>test</scope>
		</dependency>
	</dependencies>

	<build>
		<plugins>

			<plugin>
				<groupId>org.apache.maven.plugins</groupId>
				<artifactId>maven-compiler-plugin</artifactId>
				<version>2.0.2</version>
				<configuration>
					<source>1.6</source>
					<target>1.6</target>
					<encoding>UTF-8</encoding>
				</configuration>
			</plugin>

			<plugin>
				<groupId>org.apache.maven.plugins</groupId>
				<artifactId>maven-release-plugin</artifactId>
				<version>2.4</version>
				<configuration>
					<!-- We don't want to accidentally push tags from "failed" releases -->
					<pushChanges>false</pushChanges>
					<localCheckout>true</localCheckout>
				</configuration>
			</plugin>
		</plugins>

	</build>

	<reporting>
		<plugins>
			<!-- Metrics plugins -->
			<plugin>
				<groupId>org.codehaus.mojo</groupId>
				<artifactId>jdepend-maven-plugin</artifactId>
				<version>2.0-beta-2</version>
			</plugin>

			<plugin>
				<groupId>org.codehaus.mojo</groupId>
				<artifactId>javancss-maven-plugin</artifactId>
				<version>2.0</version>
			</plugin>

			<!-- Code checks -->
			<plugin>
				<groupId>org.apache.maven.plugins</groupId>
				<artifactId>maven-pmd-plugin</artifactId>
				<version>2.7.1</version>
				<configuration>
					<targetJdk>1.5</targetJdk>
				</configuration>
			</plugin>

			<plugin>
				<groupId>org.codehaus.mojo</groupId>
				<artifactId>taglist-maven-plugin</artifactId>
				<version>2.4</version>
			</plugin>

			<plugin>
				<groupId>org.codehaus.mojo</groupId>
				<artifactId>cobertura-maven-plugin</artifactId>
				<version>2.5.2</version>
			</plugin>
			<plugin>
				<groupId>org.codehaus.mojo</groupId>
				<artifactId>findbugs-maven-plugin</artifactId>
				<version>2.5.2</version>
			</plugin>

			<plugin>
				<groupId>org.apache.maven.plugins</groupId>
				<artifactId>maven-javadoc-plugin</artifactId>
				<version>2.9</version>
				<configuration>
					<links>
						<link>http://java.sun.com/javase/6/docs/api/</link>
						<link>http://junit.sourceforge.net/javadoc/</link>
						<link>http://static.springframework.org/spring/docs/3.0.x/javadoc-api/</link>
					</links>
				</configuration>
			</plugin>

		</plugins>
	</reporting>

</project><|MERGE_RESOLUTION|>--- conflicted
+++ resolved
@@ -17,11 +17,6 @@
 		Implementation of Springs MessageSource interface that is able to load Messages at once from
 		several sources like a Database (using JDBC).
 	</description>
-<<<<<<< HEAD
-	<version>0.8-SNAPSHOT</version>
-	<url>http://messagesource.synyx.org/static</url>
-=======
->>>>>>> 0c66aba7
 
 	<url>http://synyx.github.com/messagesource</url>
 
