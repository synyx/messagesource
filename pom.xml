<project xmlns="http://maven.apache.org/POM/4.0.0" xmlns:xsi="http://www.w3.org/2001/XMLSchema-instance" xsi:schemaLocation="http://maven.apache.org/POM/4.0.0 http://maven.apache.org/maven-v4_0_0.xsd">
	<modelVersion>4.0.0</modelVersion>
	<groupId>org.synyx</groupId>
	<artifactId>messagesource</artifactId>
<<<<<<< HEAD
	<name>Synyx Messagesource for Spring</name>
	<description>
		Implementation of Springs MessageSource interface that is able to load Messages at once from 
		several sources like a Database (using JDBC).
	</description>
	<version>0.6.1</version>
	<url>http://messagesource.synyx.org/static</url>


	<organization>
		<name>Synyx GmbH &amp; Co. KG</name>
		<url>http://www.synyx.org</url>
	</organization>
=======
	<name>synyx Messagesource for Spring</name>
	<version>0.6.1-SNAPSHOT</version>
	<packaging>jar</packaging>

	<parent>
		<groupId>org.sonatype.oss</groupId>
		<artifactId>oss-parent</artifactId>
		<version>7</version>
	</parent>


	<description>
		Implementation of Springs MessageSource interface that is able to load Messages at once from
		several sources like a Database (using JDBC).
	</description>

	<url>http://synyx.github.com/messagesource</url>

	<organization>
		<name>synyx GmbH &amp; Co. KG</name>
		<url>http://www.synyx.org</url>
	</organization>

>>>>>>> 62cb56ff
	<inceptionYear>2010</inceptionYear>

	<properties>
		<project.build.sourceEncoding>UTF-8</project.build.sourceEncoding>
<<<<<<< HEAD
		<springVersion>3.0.5.RELEASE</springVersion>
=======
		<spring.version>3.0.5.RELEASE</spring.version>
>>>>>>> 62cb56ff
		<junit.version>4.6</junit.version>
	</properties>

	<licenses>
		<license>
			<name>Apache 2</name>
			<url>http://www.apache.org/licenses/LICENSE-2.0.txt</url>
			<distribution>repo</distribution>
			<comments>A business-friendly OSS license</comments>
		</license>
	</licenses>

	<developers>
		<developer>
			<id>kannegiesser</id>
<<<<<<< HEAD
			<name>Marc Kannegiesser</name>
=======
			<name>Marc Kannegießer</name>
>>>>>>> 62cb56ff
			<email>kannegiesser@synyx.de</email>
			<roles>
				<role>Project Lead</role>
				<role>Developer</role>
			</roles>
		</developer>
	</developers>

	<scm>
<<<<<<< HEAD
		<url>http://svn.synyx.org/synyx/opensource/messagesource/tags/messagesource-0.6.1</url>
		<connection>scm:svn:http://svn.synyx.org/synyx/opensource/messagesource/tags/messagesource-0.6.1</connection>
		<developerConnection>scm:svn:https://svn.synyx.de/svn/synyx/opensource/messagesource/tags/messagesource-0.6.1</developerConnection>
=======
		<url>scm:git:https://github.com/synyx/messagesource.git</url>
		<connection>scm:git:https://github.com/synyx/messagesource.git</connection>
		<developerConnection>scm:git:ssh://git@github.com/synyx/messagesource.git</developerConnection>
		<tag>HEAD</tag>
>>>>>>> 62cb56ff
	</scm>

	<distributionManagement>
		<site>
			<id>static.synyx.org</id>
			<url>scp://static.synyx.org/home/public/public_html/messagesource/site</url>
		</site>
<<<<<<< HEAD
		<repository>
			<id>releases.public.nexus.synyx.de</id>
			<url>http://nexus.synyx.de/content/repositories/public-releases</url>
		</repository>
		<snapshotRepository>
			<id>snapshots.public.nexus.synyx.de</id>
			<url>http://nexus.synyx.de/content/repositories/public-snapshots</url>
		</snapshotRepository>
	</distributionManagement>

	<issueManagement>
		<system>Redmine</system>
		<url>http://redmine.synyx.org/projects/messagesource/</url>
	</issueManagement>

	<ciManagement>
		<system>Hudson</system>
		<url>http://ci.synyx.org/job/messagesource/</url>
	</ciManagement>


=======
	</distributionManagement>

	<issueManagement>
		<system>Github Issues</system>
		<url>http://github.com/synyx/messagesource/issues</url>
	</issueManagement>

	<ciManagement>
		<system>Travis CI</system>
		<url>http://travis-ci.org/#!/synyx/messagesource</url>
	</ciManagement>

>>>>>>> 62cb56ff
	<dependencies>

		<!-- Spring -->
		<dependency>
			<groupId>org.springframework</groupId>
<<<<<<< HEAD
			<artifactId>org.springframework.jdbc</artifactId>
			<version>${springVersion}</version>
		</dependency>
		<dependency>
			<groupId>org.springframework</groupId>
			<artifactId>org.springframework.context.support</artifactId>
			<version>${springVersion}</version>
=======
			<artifactId>spring-jdbc</artifactId>
			<version>${spring.version}</version>
		</dependency>

		<dependency>
			<groupId>org.springframework</groupId>
			<artifactId>spring-context-support</artifactId>
			<version>${spring.version}</version>
>>>>>>> 62cb56ff
		</dependency>

		<dependency>
			<groupId>org.springframework</groupId>
<<<<<<< HEAD
			<artifactId>org.springframework.beans</artifactId>
			<version>${springVersion}</version>
		</dependency>



=======
			<artifactId>spring-beans</artifactId>
			<version>${spring.version}</version>
		</dependency>

>>>>>>> 62cb56ff
		<dependency>
			<groupId>commons-logging</groupId>
			<artifactId>commons-logging-api</artifactId>
			<version>1.1</version>
		</dependency>

<<<<<<< HEAD


		<!-- test-scoped dependencies from here -->

=======
		<!--  Test dependencies -->
>>>>>>> 62cb56ff
		<dependency>
			<groupId>junit</groupId>
			<artifactId>junit</artifactId>
			<version>${junit.version}</version>
			<scope>test</scope>
		</dependency>

		<dependency>
			<groupId>org.mockito</groupId>
			<artifactId>mockito-all</artifactId>
			<version>1.8.2</version>
			<scope>test</scope>
		</dependency>
<<<<<<< HEAD
		<!-- h2db and commons dbcp for integration testing -->
=======

		<!--  h2db -->
>>>>>>> 62cb56ff
		<dependency>
			<groupId>com.h2database</groupId>
			<artifactId>h2</artifactId>
			<version>1.1.114</version>
			<scope>test</scope>
		</dependency>

		<dependency>
			<groupId>commons-dbcp</groupId>
			<artifactId>commons-dbcp</artifactId>
			<version>1.2.2</version>
			<scope>test</scope>
		</dependency>
	</dependencies>

	<build>
		<plugins>

			<plugin>
				<groupId>org.apache.maven.plugins</groupId>
				<artifactId>maven-compiler-plugin</artifactId>
				<version>2.0.2</version>
				<configuration>
					<source>1.5</source>
					<target>1.5</target>
					<encoding>UTF-8</encoding>
				</configuration>
			</plugin>

<<<<<<< HEAD

			<plugin>
				<groupId>org.apache.maven.plugins</groupId>
				<artifactId>maven-source-plugin</artifactId>
				<version>2.0.4</version>
				<executions>
					<execution>
						<id>attach-sources</id>
						<goals>
							<goal>jar</goal>
						</goals>
					</execution>
				</executions>
			</plugin>
=======
			<plugin>
				<groupId>org.apache.maven.plugins</groupId>
				<artifactId>maven-release-plugin</artifactId>
				<version>2.4</version>
				<configuration>
					<!-- We don't want to accidentally push tags from "failed" releases -->
					<pushChanges>false</pushChanges>
					<localCheckout>true</localCheckout>
				</configuration>
			</plugin>

>>>>>>> 62cb56ff
		</plugins>

	</build>

<<<<<<< HEAD

	<reporting>
		<plugins>
			<plugin>
				<groupId>org.codehaus.mojo</groupId>
				<artifactId>jxr-maven-plugin</artifactId>
			</plugin>



=======
	<reporting>
		<plugins>
>>>>>>> 62cb56ff
			<!-- Metrics plugins -->
			<plugin>
				<groupId>org.codehaus.mojo</groupId>
				<artifactId>jdepend-maven-plugin</artifactId>
<<<<<<< HEAD
=======
				<version>2.0-beta-2</version>
>>>>>>> 62cb56ff
			</plugin>

			<plugin>
				<groupId>org.codehaus.mojo</groupId>
				<artifactId>javancss-maven-plugin</artifactId>
<<<<<<< HEAD
=======
				<version>2.0</version>
>>>>>>> 62cb56ff
			</plugin>

			<!-- Code checks -->
			<plugin>
				<groupId>org.apache.maven.plugins</groupId>
				<artifactId>maven-pmd-plugin</artifactId>
<<<<<<< HEAD
=======
				<version>2.7.1</version>
>>>>>>> 62cb56ff
				<configuration>
					<targetJdk>1.5</targetJdk>
				</configuration>
			</plugin>

			<plugin>
				<groupId>org.codehaus.mojo</groupId>
				<artifactId>taglist-maven-plugin</artifactId>
<<<<<<< HEAD
=======
				<version>2.4</version>
>>>>>>> 62cb56ff
			</plugin>

			<plugin>
				<groupId>org.codehaus.mojo</groupId>
				<artifactId>cobertura-maven-plugin</artifactId>
<<<<<<< HEAD
=======
				<version>2.5.2</version>
>>>>>>> 62cb56ff
			</plugin>
			<plugin>
				<groupId>org.codehaus.mojo</groupId>
				<artifactId>findbugs-maven-plugin</artifactId>
<<<<<<< HEAD
=======
				<version>2.5.2</version>
>>>>>>> 62cb56ff
			</plugin>

			<plugin>
				<groupId>org.apache.maven.plugins</groupId>
				<artifactId>maven-javadoc-plugin</artifactId>
<<<<<<< HEAD
=======
				<version>2.9</version>
>>>>>>> 62cb56ff
				<configuration>
					<links>
						<link>http://java.sun.com/javase/6/docs/api/</link>
						<link>http://junit.sourceforge.net/javadoc/</link>
						<link>http://static.springframework.org/spring/docs/3.0.x/javadoc-api/</link>
					</links>
				</configuration>
			</plugin>

		</plugins>
	</reporting>

<<<<<<< HEAD
	<repositories>
		<repository>
			<id>nexus.synyx.org</id>
			<name>Synyx OpenSource Repository</name>
			<url>http://repo.synyx.org</url>
		</repository>

		<repository>
			<id>spring-maven-release</id>
			<name>Spring Maven Release Repository</name>
			<url>http://repository.springsource.com/maven/bundles/release</url>
		</repository>

	</repositories>
=======
>>>>>>> 62cb56ff
</project><|MERGE_RESOLUTION|>--- conflicted
+++ resolved
@@ -2,21 +2,6 @@
 	<modelVersion>4.0.0</modelVersion>
 	<groupId>org.synyx</groupId>
 	<artifactId>messagesource</artifactId>
-<<<<<<< HEAD
-	<name>Synyx Messagesource for Spring</name>
-	<description>
-		Implementation of Springs MessageSource interface that is able to load Messages at once from 
-		several sources like a Database (using JDBC).
-	</description>
-	<version>0.6.1</version>
-	<url>http://messagesource.synyx.org/static</url>
-
-
-	<organization>
-		<name>Synyx GmbH &amp; Co. KG</name>
-		<url>http://www.synyx.org</url>
-	</organization>
-=======
 	<name>synyx Messagesource for Spring</name>
 	<version>0.6.1-SNAPSHOT</version>
 	<packaging>jar</packaging>
@@ -40,16 +25,11 @@
 		<url>http://www.synyx.org</url>
 	</organization>
 
->>>>>>> 62cb56ff
 	<inceptionYear>2010</inceptionYear>
 
 	<properties>
 		<project.build.sourceEncoding>UTF-8</project.build.sourceEncoding>
-<<<<<<< HEAD
-		<springVersion>3.0.5.RELEASE</springVersion>
-=======
 		<spring.version>3.0.5.RELEASE</spring.version>
->>>>>>> 62cb56ff
 		<junit.version>4.6</junit.version>
 	</properties>
 
@@ -65,11 +45,7 @@
 	<developers>
 		<developer>
 			<id>kannegiesser</id>
-<<<<<<< HEAD
-			<name>Marc Kannegiesser</name>
-=======
 			<name>Marc Kannegießer</name>
->>>>>>> 62cb56ff
 			<email>kannegiesser@synyx.de</email>
 			<roles>
 				<role>Project Lead</role>
@@ -79,16 +55,10 @@
 	</developers>
 
 	<scm>
-<<<<<<< HEAD
-		<url>http://svn.synyx.org/synyx/opensource/messagesource/tags/messagesource-0.6.1</url>
-		<connection>scm:svn:http://svn.synyx.org/synyx/opensource/messagesource/tags/messagesource-0.6.1</connection>
-		<developerConnection>scm:svn:https://svn.synyx.de/svn/synyx/opensource/messagesource/tags/messagesource-0.6.1</developerConnection>
-=======
 		<url>scm:git:https://github.com/synyx/messagesource.git</url>
 		<connection>scm:git:https://github.com/synyx/messagesource.git</connection>
 		<developerConnection>scm:git:ssh://git@github.com/synyx/messagesource.git</developerConnection>
 		<tag>HEAD</tag>
->>>>>>> 62cb56ff
 	</scm>
 
 	<distributionManagement>
@@ -96,29 +66,6 @@
 			<id>static.synyx.org</id>
 			<url>scp://static.synyx.org/home/public/public_html/messagesource/site</url>
 		</site>
-<<<<<<< HEAD
-		<repository>
-			<id>releases.public.nexus.synyx.de</id>
-			<url>http://nexus.synyx.de/content/repositories/public-releases</url>
-		</repository>
-		<snapshotRepository>
-			<id>snapshots.public.nexus.synyx.de</id>
-			<url>http://nexus.synyx.de/content/repositories/public-snapshots</url>
-		</snapshotRepository>
-	</distributionManagement>
-
-	<issueManagement>
-		<system>Redmine</system>
-		<url>http://redmine.synyx.org/projects/messagesource/</url>
-	</issueManagement>
-
-	<ciManagement>
-		<system>Hudson</system>
-		<url>http://ci.synyx.org/job/messagesource/</url>
-	</ciManagement>
-
-
-=======
 	</distributionManagement>
 
 	<issueManagement>
@@ -131,21 +78,11 @@
 		<url>http://travis-ci.org/#!/synyx/messagesource</url>
 	</ciManagement>
 
->>>>>>> 62cb56ff
 	<dependencies>
 
 		<!-- Spring -->
 		<dependency>
 			<groupId>org.springframework</groupId>
-<<<<<<< HEAD
-			<artifactId>org.springframework.jdbc</artifactId>
-			<version>${springVersion}</version>
-		</dependency>
-		<dependency>
-			<groupId>org.springframework</groupId>
-			<artifactId>org.springframework.context.support</artifactId>
-			<version>${springVersion}</version>
-=======
 			<artifactId>spring-jdbc</artifactId>
 			<version>${spring.version}</version>
 		</dependency>
@@ -154,38 +91,21 @@
 			<groupId>org.springframework</groupId>
 			<artifactId>spring-context-support</artifactId>
 			<version>${spring.version}</version>
->>>>>>> 62cb56ff
 		</dependency>
 
 		<dependency>
 			<groupId>org.springframework</groupId>
-<<<<<<< HEAD
-			<artifactId>org.springframework.beans</artifactId>
-			<version>${springVersion}</version>
-		</dependency>
-
-
-
-=======
 			<artifactId>spring-beans</artifactId>
 			<version>${spring.version}</version>
 		</dependency>
 
->>>>>>> 62cb56ff
 		<dependency>
 			<groupId>commons-logging</groupId>
 			<artifactId>commons-logging-api</artifactId>
 			<version>1.1</version>
 		</dependency>
 
-<<<<<<< HEAD
-
-
-		<!-- test-scoped dependencies from here -->
-
-=======
 		<!--  Test dependencies -->
->>>>>>> 62cb56ff
 		<dependency>
 			<groupId>junit</groupId>
 			<artifactId>junit</artifactId>
@@ -199,12 +119,8 @@
 			<version>1.8.2</version>
 			<scope>test</scope>
 		</dependency>
-<<<<<<< HEAD
-		<!-- h2db and commons dbcp for integration testing -->
-=======
 
 		<!--  h2db -->
->>>>>>> 62cb56ff
 		<dependency>
 			<groupId>com.h2database</groupId>
 			<artifactId>h2</artifactId>
@@ -234,22 +150,6 @@
 				</configuration>
 			</plugin>
 
-<<<<<<< HEAD
-
-			<plugin>
-				<groupId>org.apache.maven.plugins</groupId>
-				<artifactId>maven-source-plugin</artifactId>
-				<version>2.0.4</version>
-				<executions>
-					<execution>
-						<id>attach-sources</id>
-						<goals>
-							<goal>jar</goal>
-						</goals>
-					</execution>
-				</executions>
-			</plugin>
-=======
 			<plugin>
 				<groupId>org.apache.maven.plugins</groupId>
 				<artifactId>maven-release-plugin</artifactId>
@@ -261,53 +161,30 @@
 				</configuration>
 			</plugin>
 
->>>>>>> 62cb56ff
 		</plugins>
 
 	</build>
-
-<<<<<<< HEAD
 
 	<reporting>
 		<plugins>
-			<plugin>
-				<groupId>org.codehaus.mojo</groupId>
-				<artifactId>jxr-maven-plugin</artifactId>
-			</plugin>
-
-
-
-=======
-	<reporting>
-		<plugins>
->>>>>>> 62cb56ff
 			<!-- Metrics plugins -->
 			<plugin>
 				<groupId>org.codehaus.mojo</groupId>
 				<artifactId>jdepend-maven-plugin</artifactId>
-<<<<<<< HEAD
-=======
 				<version>2.0-beta-2</version>
->>>>>>> 62cb56ff
 			</plugin>
 
 			<plugin>
 				<groupId>org.codehaus.mojo</groupId>
 				<artifactId>javancss-maven-plugin</artifactId>
-<<<<<<< HEAD
-=======
 				<version>2.0</version>
->>>>>>> 62cb56ff
 			</plugin>
 
 			<!-- Code checks -->
 			<plugin>
 				<groupId>org.apache.maven.plugins</groupId>
 				<artifactId>maven-pmd-plugin</artifactId>
-<<<<<<< HEAD
-=======
 				<version>2.7.1</version>
->>>>>>> 62cb56ff
 				<configuration>
 					<targetJdk>1.5</targetJdk>
 				</configuration>
@@ -316,36 +193,24 @@
 			<plugin>
 				<groupId>org.codehaus.mojo</groupId>
 				<artifactId>taglist-maven-plugin</artifactId>
-<<<<<<< HEAD
-=======
 				<version>2.4</version>
->>>>>>> 62cb56ff
 			</plugin>
 
 			<plugin>
 				<groupId>org.codehaus.mojo</groupId>
 				<artifactId>cobertura-maven-plugin</artifactId>
-<<<<<<< HEAD
-=======
 				<version>2.5.2</version>
->>>>>>> 62cb56ff
 			</plugin>
 			<plugin>
 				<groupId>org.codehaus.mojo</groupId>
 				<artifactId>findbugs-maven-plugin</artifactId>
-<<<<<<< HEAD
-=======
 				<version>2.5.2</version>
->>>>>>> 62cb56ff
 			</plugin>
 
 			<plugin>
 				<groupId>org.apache.maven.plugins</groupId>
 				<artifactId>maven-javadoc-plugin</artifactId>
-<<<<<<< HEAD
-=======
 				<version>2.9</version>
->>>>>>> 62cb56ff
 				<configuration>
 					<links>
 						<link>http://java.sun.com/javase/6/docs/api/</link>
@@ -358,21 +223,4 @@
 		</plugins>
 	</reporting>
 
-<<<<<<< HEAD
-	<repositories>
-		<repository>
-			<id>nexus.synyx.org</id>
-			<name>Synyx OpenSource Repository</name>
-			<url>http://repo.synyx.org</url>
-		</repository>
-
-		<repository>
-			<id>spring-maven-release</id>
-			<name>Spring Maven Release Repository</name>
-			<url>http://repository.springsource.com/maven/bundles/release</url>
-		</repository>
-
-	</repositories>
-=======
->>>>>>> 62cb56ff
 </project>