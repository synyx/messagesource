<project xmlns="http://maven.apache.org/POM/4.0.0" xmlns:xsi="http://www.w3.org/2001/XMLSchema-instance" xsi:schemaLocation="http://maven.apache.org/POM/4.0.0 http://maven.apache.org/maven-v4_0_0.xsd">
	<modelVersion>4.0.0</modelVersion>
	<groupId>org.synyx</groupId>
	<artifactId>messagesource</artifactId>
	<name>synyx Messagesource for Spring</name>
	<version>0.7.1-SNAPSHOT</version>
	<packaging>jar</packaging>

	<parent>
		<groupId>org.sonatype.oss</groupId>
		<artifactId>oss-parent</artifactId>
		<version>7</version>
	</parent>


	<description>
		Implementation of Springs MessageSource interface that is able to load Messages at once from
		several sources like a Database (using JDBC).
	</description>
<<<<<<< HEAD
	<version>0.7.1</version>
	<url>http://messagesource.synyx.org/static</url>
=======
>>>>>>> a52bce3c

	<url>http://synyx.github.com/messagesource</url>

	<organization>
		<name>synyx GmbH &amp; Co. KG</name>
		<url>http://www.synyx.org</url>
	</organization>

	<inceptionYear>2010</inceptionYear>

	<properties>
		<project.build.sourceEncoding>UTF-8</project.build.sourceEncoding>
		<spring.version>3.0.5.RELEASE</spring.version>
		<junit.version>4.6</junit.version>
	</properties>

	<licenses>
		<license>
			<name>Apache 2</name>
			<url>http://www.apache.org/licenses/LICENSE-2.0.txt</url>
			<distribution>repo</distribution>
			<comments>A business-friendly OSS license</comments>
		</license>
	</licenses>

	<developers>
		<developer>
			<id>kannegiesser</id>
			<name>Marc Kannegießer</name>
			<email>kannegiesser@synyx.de</email>
			<roles>
				<role>Project Lead</role>
				<role>Developer</role>
			</roles>
		</developer>
	</developers>
    <contributors>
        <contributor>
            <name>Amit Pal Saluja</name>
            <email>amitpal.saluja@citrix.com</email>
            <organization>Citrix</organization>
            <roles>
                <role>Developer</role>
            </roles>
        </contributor>
    </contributors>

	<scm>
		<url>scm:git:https://github.com/synyx/messagesource.git</url>
		<connection>scm:git:https://github.com/synyx/messagesource.git</connection>
		<developerConnection>scm:git:ssh://git@github.com/synyx/messagesource.git</developerConnection>
		<tag>HEAD</tag>
	</scm>

	<distributionManagement>
		<site>
			<id>static.synyx.org</id>
			<url>scp://static.synyx.org/home/public/public_html/messagesource/site</url>
		</site>
	</distributionManagement>

	<issueManagement>
		<system>Github Issues</system>
		<url>http://github.com/synyx/messagesource/issues</url>
	</issueManagement>

	<ciManagement>
		<system>Travis CI</system>
		<url>http://travis-ci.org/#!/synyx/messagesource</url>
	</ciManagement>

	<dependencies>

		<!-- Spring -->
		<dependency>
			<groupId>org.springframework</groupId>
			<artifactId>spring-jdbc</artifactId>
			<version>${spring.version}</version>
		</dependency>

		<dependency>
			<groupId>org.springframework</groupId>
			<artifactId>spring-context-support</artifactId>
			<version>${spring.version}</version>
		</dependency>

		<dependency>
			<groupId>org.springframework</groupId>
			<artifactId>spring-beans</artifactId>
			<version>${spring.version}</version>
		</dependency>

		<dependency>
			<groupId>commons-logging</groupId>
			<artifactId>commons-logging-api</artifactId>
			<version>1.1</version>
		</dependency>

		<!--  Test dependencies -->
		<dependency>
			<groupId>junit</groupId>
			<artifactId>junit</artifactId>
			<version>${junit.version}</version>
			<scope>test</scope>
		</dependency>

		<dependency>
			<groupId>org.mockito</groupId>
			<artifactId>mockito-all</artifactId>
			<version>1.8.2</version>
			<scope>test</scope>
		</dependency>

		<!--  h2db -->
		<dependency>
			<groupId>com.h2database</groupId>
			<artifactId>h2</artifactId>
			<version>1.1.114</version>
			<scope>test</scope>
		</dependency>

		<dependency>
			<groupId>commons-dbcp</groupId>
			<artifactId>commons-dbcp</artifactId>
			<version>1.2.2</version>
			<scope>test</scope>
		</dependency>
	</dependencies>

	<build>
		<plugins>

			<plugin>
				<groupId>org.apache.maven.plugins</groupId>
				<artifactId>maven-compiler-plugin</artifactId>
				<version>2.0.2</version>
				<configuration>
					<source>1.6</source>
					<target>1.6</target>
					<encoding>UTF-8</encoding>
				</configuration>
			</plugin>

			<plugin>
				<groupId>org.apache.maven.plugins</groupId>
				<artifactId>maven-release-plugin</artifactId>
				<version>2.4</version>
				<configuration>
					<!-- We don't want to accidentally push tags from "failed" releases -->
					<pushChanges>false</pushChanges>
					<localCheckout>true</localCheckout>
				</configuration>
			</plugin>
		</plugins>

	</build>

	<reporting>
		<plugins>
			<!-- Metrics plugins -->
			<plugin>
				<groupId>org.codehaus.mojo</groupId>
				<artifactId>jdepend-maven-plugin</artifactId>
				<version>2.0-beta-2</version>
			</plugin>

			<plugin>
				<groupId>org.codehaus.mojo</groupId>
				<artifactId>javancss-maven-plugin</artifactId>
				<version>2.0</version>
			</plugin>

			<!-- Code checks -->
			<plugin>
				<groupId>org.apache.maven.plugins</groupId>
				<artifactId>maven-pmd-plugin</artifactId>
				<version>2.7.1</version>
				<configuration>
					<targetJdk>1.5</targetJdk>
				</configuration>
			</plugin>

			<plugin>
				<groupId>org.codehaus.mojo</groupId>
				<artifactId>taglist-maven-plugin</artifactId>
				<version>2.4</version>
			</plugin>

			<plugin>
				<groupId>org.codehaus.mojo</groupId>
				<artifactId>cobertura-maven-plugin</artifactId>
				<version>2.5.2</version>
			</plugin>
			<plugin>
				<groupId>org.codehaus.mojo</groupId>
				<artifactId>findbugs-maven-plugin</artifactId>
				<version>2.5.2</version>
			</plugin>

			<plugin>
				<groupId>org.apache.maven.plugins</groupId>
				<artifactId>maven-javadoc-plugin</artifactId>
				<version>2.9</version>
				<configuration>
					<links>
						<link>http://java.sun.com/javase/6/docs/api/</link>
						<link>http://junit.sourceforge.net/javadoc/</link>
						<link>http://static.springframework.org/spring/docs/3.0.x/javadoc-api/</link>
					</links>
				</configuration>
			</plugin>

		</plugins>
	</reporting>

<<<<<<< HEAD
	<repositories>
		<repository>
			<id>nexus.synyx.org</id>
			<name>Synyx OpenSource Repository</name>
			<url>http://repo.synyx.org</url>
		</repository>

		<repository>
			<id>spring-maven-release</id>
			<name>Spring Maven Release Repository</name>
			<url>http://repository.springsource.com/maven/bundles/release</url>
		</repository>
		<repository> 
			<id>com.springsource.repository.bundles.external</id> 
			<name>SpringSource Enterprise Bundle Repository - External Bundle Releases</name> 
			<url>http://repository.springsource.com/maven/bundles/external</url>
		</repository> 
	</repositories>

  <pluginRepositories>
     <pluginRepository>
       <id>nexus.synyx.de</id>
       <name>Synyx OpenSource Repository</name>
       <url>http://repo.synyx.org</url>
     </pluginRepository>
     <pluginRepository>
       <id>maven.jenkins-ci.org</id>
       <name>Jenkins Repo</name>
       <url>http://kuali-nexus-lb-287160402.us-east-1.elb.amazonaws.com/content/groups/public/</url>
     </pluginRepository>
   </pluginRepositories>

=======
>>>>>>> a52bce3c
</project><|MERGE_RESOLUTION|>--- conflicted
+++ resolved
@@ -17,11 +17,6 @@
 		Implementation of Springs MessageSource interface that is able to load Messages at once from
 		several sources like a Database (using JDBC).
 	</description>
-<<<<<<< HEAD
-	<version>0.7.1</version>
-	<url>http://messagesource.synyx.org/static</url>
-=======
->>>>>>> a52bce3c
 
 	<url>http://synyx.github.com/messagesource</url>
 
@@ -237,39 +232,4 @@
 		</plugins>
 	</reporting>
 
-<<<<<<< HEAD
-	<repositories>
-		<repository>
-			<id>nexus.synyx.org</id>
-			<name>Synyx OpenSource Repository</name>
-			<url>http://repo.synyx.org</url>
-		</repository>
-
-		<repository>
-			<id>spring-maven-release</id>
-			<name>Spring Maven Release Repository</name>
-			<url>http://repository.springsource.com/maven/bundles/release</url>
-		</repository>
-		<repository> 
-			<id>com.springsource.repository.bundles.external</id> 
-			<name>SpringSource Enterprise Bundle Repository - External Bundle Releases</name> 
-			<url>http://repository.springsource.com/maven/bundles/external</url>
-		</repository> 
-	</repositories>
-
-  <pluginRepositories>
-     <pluginRepository>
-       <id>nexus.synyx.de</id>
-       <name>Synyx OpenSource Repository</name>
-       <url>http://repo.synyx.org</url>
-     </pluginRepository>
-     <pluginRepository>
-       <id>maven.jenkins-ci.org</id>
-       <name>Jenkins Repo</name>
-       <url>http://kuali-nexus-lb-287160402.us-east-1.elb.amazonaws.com/content/groups/public/</url>
-     </pluginRepository>
-   </pluginRepositories>
-
-=======
->>>>>>> a52bce3c
 </project>