<<<<<<< HEAD
<project xmlns="http://maven.apache.org/POM/4.0.0" xmlns:xsi="http://www.w3.org/2001/XMLSchema-instance" xsi:schemaLocation="http://maven.apache.org/POM/4.0.0 http://maven.apache.org/maven-v4_0_0.xsd">
	<modelVersion>4.0.0</modelVersion>
	<groupId>org.synyx</groupId>
	<artifactId>messagesource</artifactId>
	<name>Synyx Messagesource for Spring</name>
	<description>
		Implementation of Springs MessageSource interface that is able to load Messages at once from 
		several sources like a Database (using JDBC).
	</description>
	<version>0.5</version>
	<url>http://messagesource.synyx.org/static</url>
	
	<organization>
		<name>Synyx GmbH &amp; Co. KG</name>
		<url>http://www.synyx.org</url>
	</organization>
	<inceptionYear>2010</inceptionYear>

	<properties>
		<project.build.sourceEncoding>UTF-8</project.build.sourceEncoding>
		<springVersion>(3.0.2.RELEASE,)</springVersion>
		<junit.version>4.6</junit.version>
	</properties>
=======
<project xmlns="http://maven.apache.org/POM/4.0.0" xmlns:xsi="http://www.w3.org/2001/XMLSchema-instance"
		 xsi:schemaLocation="http://maven.apache.org/POM/4.0.0 http://maven.apache.org/maven-v4_0_0.xsd">
	<modelVersion>4.0.0</modelVersion>
	<groupId>org.synyx</groupId>
	<artifactId>messagesource</artifactId>
	<name>MessageSource Support</name>
	<version>0.4-SNAPSHOT</version>
	<packaging>jar</packaging>

	<parent>
		<groupId>org.sonatype.oss</groupId>
		<artifactId>oss-parent</artifactId>
		<version>7</version>
	</parent>

	<description>
		Implementation of Springs MessageSource interface that is able to load Messages at once from
		several sources like a Database (using JDBC).
	</description>

	<organization>
		<name>synyx GmbH &amp; Co. KG</name>
		<url>http://www.synyx.org</url>
	</organization>

	<inceptionYear>2010</inceptionYear>
>>>>>>> c169cc88

	<licenses>
		<license>
			<name>Apache 2</name>
			<url>http://www.apache.org/licenses/LICENSE-2.0.txt</url>
			<distribution>repo</distribution>
			<comments>A business-friendly OSS license</comments>
		</license>
	</licenses>

	<developers>
		<developer>
			<id>kannegiesser</id>
			<name>Marc Kannegießer</name>
			<email>kannegiesser@synyx.de</email>
			<roles>
				<role>Project Lead</role>
				<role>Developer</role>
			</roles>
		</developer>
	</developers>

	<scm>
<<<<<<< HEAD
		<url>http://svn.synyx.org/synyx/opensource/messagesource/tags/messagesource-0.5</url>
		<connection>scm:svn:http://svn.synyx.org/synyx/opensource/messagesource/tags/messagesource-0.5</connection>
		<developerConnection>scm:svn:https://svn.synyx.de/svn/synyx/opensource/messagesource/tags/messagesource-0.5</developerConnection>
	</scm>

	<distributionManagement>
	    <site>
            <id>static.synyx.org</id>
            <url>scp://static.synyx.org/home/public/public_html/messagesource/site</url>
        </site>
		<repository>
			<id>releases.public.nexus.synyx.de</id>
			<url>http://nexus.synyx.de/content/repositories/public-releases</url>
		</repository>
		<snapshotRepository>
			<id>snapshots.public.nexus.synyx.de</id>
			<url>http://nexus.synyx.de/content/repositories/public-snapshots</url>
		</snapshotRepository>
	</distributionManagement>

	<issueManagement>
		<system>Redmine</system>
		<url>http://redmine.synyx.org/projects/messagesource/</url>
	</issueManagement>
	
	<ciManagement>
		<system>Hudson</system>
		<url>http://ci.synyx.org/job/messagesource/</url>
	</ciManagement>
	

	<dependencies>
		
		<!-- Spring -->
		<dependency>
			<groupId>org.springframework</groupId>
			<artifactId>org.springframework.jdbc</artifactId>
			<version>${springVersion}</version>
		</dependency>
		<dependency>
			<groupId>org.springframework</groupId>
			<artifactId>org.springframework.context.support</artifactId>
			<version>${springVersion}</version>
		</dependency>
		
		<dependency>
			<groupId>org.springframework</groupId>
			<artifactId>org.springframework.beans</artifactId>
			<version>${springVersion}</version>
		</dependency>



		<dependency>
			<groupId>commons-logging</groupId>
			<artifactId>commons-logging-api</artifactId>
			<version>1.1</version>
		</dependency>



		<!-- test-scoped dependencies from here -->

		<dependency>
			<groupId>junit</groupId>
			<artifactId>junit</artifactId>
			<version>${junit.version}</version>
			<scope>test</scope>
		</dependency>

		<dependency>
			<groupId>org.mockito</groupId>
			<artifactId>mockito-all</artifactId>
			<version>1.8.2</version>
			<scope>test</scope>
		</dependency>
		<!-- h2db and commons dbcp for integration testing -->
=======
		<url>scm:git:https://github.com/synyx/messagesource.git</url>
		<connection>scm:git:https://github.com/synyx/messagesource.git</connection>
		<developerConnection>scm:git:ssh://git@github.com/synyx/messagesource.git</developerConnection>
		<tag>HEAD</tag>
	</scm>


	<properties>
		<project.build.sourceEncoding>UTF-8</project.build.sourceEncoding>
		<spring.version>3.0.2.RELEASE</spring.version>
		<junit.version>4.6</junit.version>
	</properties>


	<dependencies>
		<!--  h2db -->
>>>>>>> c169cc88
		<dependency>
			<groupId>com.h2database</groupId>
			<artifactId>h2</artifactId>
			<version>1.1.114</version>
<<<<<<< HEAD
			<scope>test</scope>
		</dependency>

		<dependency>
			<groupId>commons-dbcp</groupId>
			<artifactId>commons-dbcp</artifactId>
			<version>1.2.2</version>
			<scope>test</scope>
		</dependency>
	</dependencies>

=======
			<scope>test</scope>
		</dependency>

		<dependency>
			<groupId>commons-dbcp</groupId>
			<artifactId>commons-dbcp</artifactId>
			<version>1.2.2</version>
			<scope>test</scope>
		</dependency>

		<!-- Spring -->
		<dependency>
			<groupId>org.springframework</groupId>
			<artifactId>spring-jdbc</artifactId>
			<version>${spring.version}</version>
		</dependency>
		<dependency>
			<groupId>org.springframework</groupId>
			<artifactId>spring-context-support</artifactId>
			<version>${spring.version}</version>
		</dependency>

		<dependency>
			<groupId>commons-logging</groupId>
			<artifactId>commons-logging-api</artifactId>
			<version>1.1</version>
		</dependency>

		<!--  Test dependencies -->

		<dependency>
			<groupId>junit</groupId>
			<artifactId>junit</artifactId>
			<version>${junit.version}</version>
			<scope>test</scope>
		</dependency>

		<dependency>
			<groupId>org.mockito</groupId>
			<artifactId>mockito-all</artifactId>
			<version>1.8.2</version>
			<scope>test</scope>
		</dependency>


	</dependencies>


>>>>>>> c169cc88
	<build>
		<plugins>

			<plugin>
				<groupId>org.apache.maven.plugins</groupId>
				<artifactId>maven-compiler-plugin</artifactId>
				<version>2.0.2</version>
				<configuration>
					<source>1.5</source>
					<target>1.5</target>
					<encoding>UTF-8</encoding>
				</configuration>
			</plugin>

<<<<<<< HEAD

			<plugin>
				<groupId>org.apache.maven.plugins</groupId>
				<artifactId>maven-source-plugin</artifactId>
				<version>2.0.4</version>
				<executions>
					<execution>
						<id>attach-sources</id>
						<goals>
							<goal>jar</goal>
						</goals>
					</execution>
				</executions>
			</plugin>


=======
			<plugin>
				<groupId>org.apache.maven.plugins</groupId>
				<artifactId>maven-release-plugin</artifactId>
				<version>2.4</version>
				<configuration>
					<!-- We don't want to accidentally push tags from "failed" releases -->
					<pushChanges>false</pushChanges>
				</configuration>
			</plugin>

>>>>>>> c169cc88
		</plugins>

	</build>

<<<<<<< HEAD

	<reporting>
		<plugins>
			<plugin>
				<groupId>org.codehaus.mojo</groupId>
				<artifactId>jxr-maven-plugin</artifactId>
			</plugin>



			<!-- Metrics plugins -->
			<plugin>
				<groupId>org.codehaus.mojo</groupId>
				<artifactId>jdepend-maven-plugin</artifactId>
			</plugin>

			<plugin>
				<groupId>org.codehaus.mojo</groupId>
				<artifactId>javancss-maven-plugin</artifactId>
			</plugin>

			<!-- Code checks -->
			<plugin>
				<groupId>org.apache.maven.plugins</groupId>
				<artifactId>maven-pmd-plugin</artifactId>
				<configuration>
					<targetJdk>1.5</targetJdk>
				</configuration>
			</plugin>

			<plugin>
				<groupId>org.codehaus.mojo</groupId>
				<artifactId>taglist-maven-plugin</artifactId>
			</plugin>

			<plugin>
				<groupId>org.codehaus.mojo</groupId>
				<artifactId>cobertura-maven-plugin</artifactId>
			</plugin>
			<plugin>
				<groupId>org.codehaus.mojo</groupId>
				<artifactId>findbugs-maven-plugin</artifactId>
			</plugin>
			
			<plugin>
				<groupId>org.apache.maven.plugins</groupId>
				<artifactId>maven-javadoc-plugin</artifactId>
=======
	<reporting>
		<plugins>
			<plugin>
				<groupId>org.apache.maven.plugins</groupId>
				<artifactId>maven-javadoc-plugin</artifactId>
				<version>2.4</version>
>>>>>>> c169cc88
				<configuration>
					<links>
						<link>http://java.sun.com/javase/6/docs/api/</link>
						<link>http://junit.sourceforge.net/javadoc/</link>
						<link>http://static.springframework.org/spring/docs/3.0.x/javadoc-api/</link>
					</links>
				</configuration>
			</plugin>
<<<<<<< HEAD
			
		</plugins>
	</reporting>

	<repositories>
		<repository>
			<id>nexus.synyx.org</id>
			<name>Synyx OpenSource Repository</name>
			<url>http://repo.synyx.org</url>
		</repository>
		<repository>
			<id>maven-repository.dev.java.net</id>
			<name>Java Dev Net Repository</name>
			<url>http://download.java.net/maven/2</url>
		</repository>
		<repository>
			<id>com.springsource.repository.bundles.release</id>
			<name>SpringSource Enterprise Bundle Repository - Release Bundles</name>
			<url>http://repository.springsource.com/maven/bundles/release</url>
			<snapshots>
				<enabled>false</enabled>
			</snapshots>
		</repository>
		<repository>
			<id>com.springsource.repository.bundles.milestone</id>
			<name>SpringSource Enterprise Bundle Repository - Milestone Bundles</name>
			<url>http://repository.springsource.com/maven/bundles/milestone</url>
			<snapshots>
				<enabled>false</enabled>
			</snapshots>
		</repository>
		<repository>
			<id>com.springsource.repository.bundles.external</id>
			<name>SpringSource Enterprise Bundle Repository - External Bundles</name>
			<url>http://repository.springsource.com/maven/bundles/external</url>
			<snapshots>
				<enabled>false</enabled>
			</snapshots>
		</repository>
		<repository>
			<id>jboss</id>
			<name>JBoss repository</name>
			<url>http://repository.jboss.org/maven2</url>
		</repository>
	</repositories>
=======
		</plugins>
	</reporting>

>>>>>>> c169cc88
</project><|MERGE_RESOLUTION|>--- conflicted
+++ resolved
@@ -1,35 +1,10 @@
-<<<<<<< HEAD
-<project xmlns="http://maven.apache.org/POM/4.0.0" xmlns:xsi="http://www.w3.org/2001/XMLSchema-instance" xsi:schemaLocation="http://maven.apache.org/POM/4.0.0 http://maven.apache.org/maven-v4_0_0.xsd">
-	<modelVersion>4.0.0</modelVersion>
-	<groupId>org.synyx</groupId>
-	<artifactId>messagesource</artifactId>
-	<name>Synyx Messagesource for Spring</name>
-	<description>
-		Implementation of Springs MessageSource interface that is able to load Messages at once from 
-		several sources like a Database (using JDBC).
-	</description>
-	<version>0.5</version>
-	<url>http://messagesource.synyx.org/static</url>
-	
-	<organization>
-		<name>Synyx GmbH &amp; Co. KG</name>
-		<url>http://www.synyx.org</url>
-	</organization>
-	<inceptionYear>2010</inceptionYear>
-
-	<properties>
-		<project.build.sourceEncoding>UTF-8</project.build.sourceEncoding>
-		<springVersion>(3.0.2.RELEASE,)</springVersion>
-		<junit.version>4.6</junit.version>
-	</properties>
-=======
 <project xmlns="http://maven.apache.org/POM/4.0.0" xmlns:xsi="http://www.w3.org/2001/XMLSchema-instance"
 		 xsi:schemaLocation="http://maven.apache.org/POM/4.0.0 http://maven.apache.org/maven-v4_0_0.xsd">
 	<modelVersion>4.0.0</modelVersion>
 	<groupId>org.synyx</groupId>
 	<artifactId>messagesource</artifactId>
-	<name>MessageSource Support</name>
-	<version>0.4-SNAPSHOT</version>
+	<name>Synyx Messagesource for Spring</name>
+	<version>0.5-SNAPSHOT</version>
 	<packaging>jar</packaging>
 
 	<parent>
@@ -38,18 +13,26 @@
 		<version>7</version>
 	</parent>
 
+
 	<description>
 		Implementation of Springs MessageSource interface that is able to load Messages at once from
 		several sources like a Database (using JDBC).
 	</description>
 
+	<url>http://synyx.github.com/messagesource</url>
+
 	<organization>
 		<name>synyx GmbH &amp; Co. KG</name>
 		<url>http://www.synyx.org</url>
 	</organization>
 
 	<inceptionYear>2010</inceptionYear>
->>>>>>> c169cc88
+
+	<properties>
+		<project.build.sourceEncoding>UTF-8</project.build.sourceEncoding>
+		<spring.version>(3.0.2.RELEASE,)</spring.version>
+		<junit.version>4.6</junit.version>
+	</properties>
 
 	<licenses>
 		<license>
@@ -73,107 +56,76 @@
 	</developers>
 
 	<scm>
-<<<<<<< HEAD
-		<url>http://svn.synyx.org/synyx/opensource/messagesource/tags/messagesource-0.5</url>
-		<connection>scm:svn:http://svn.synyx.org/synyx/opensource/messagesource/tags/messagesource-0.5</connection>
-		<developerConnection>scm:svn:https://svn.synyx.de/svn/synyx/opensource/messagesource/tags/messagesource-0.5</developerConnection>
-	</scm>
-
-	<distributionManagement>
-	    <site>
-            <id>static.synyx.org</id>
-            <url>scp://static.synyx.org/home/public/public_html/messagesource/site</url>
-        </site>
-		<repository>
-			<id>releases.public.nexus.synyx.de</id>
-			<url>http://nexus.synyx.de/content/repositories/public-releases</url>
-		</repository>
-		<snapshotRepository>
-			<id>snapshots.public.nexus.synyx.de</id>
-			<url>http://nexus.synyx.de/content/repositories/public-snapshots</url>
-		</snapshotRepository>
-	</distributionManagement>
-
-	<issueManagement>
-		<system>Redmine</system>
-		<url>http://redmine.synyx.org/projects/messagesource/</url>
-	</issueManagement>
-	
-	<ciManagement>
-		<system>Hudson</system>
-		<url>http://ci.synyx.org/job/messagesource/</url>
-	</ciManagement>
-	
-
-	<dependencies>
-		
-		<!-- Spring -->
-		<dependency>
-			<groupId>org.springframework</groupId>
-			<artifactId>org.springframework.jdbc</artifactId>
-			<version>${springVersion}</version>
-		</dependency>
-		<dependency>
-			<groupId>org.springframework</groupId>
-			<artifactId>org.springframework.context.support</artifactId>
-			<version>${springVersion}</version>
-		</dependency>
-		
-		<dependency>
-			<groupId>org.springframework</groupId>
-			<artifactId>org.springframework.beans</artifactId>
-			<version>${springVersion}</version>
-		</dependency>
-
-
-
-		<dependency>
-			<groupId>commons-logging</groupId>
-			<artifactId>commons-logging-api</artifactId>
-			<version>1.1</version>
-		</dependency>
-
-
-
-		<!-- test-scoped dependencies from here -->
-
-		<dependency>
-			<groupId>junit</groupId>
-			<artifactId>junit</artifactId>
-			<version>${junit.version}</version>
-			<scope>test</scope>
-		</dependency>
-
-		<dependency>
-			<groupId>org.mockito</groupId>
-			<artifactId>mockito-all</artifactId>
-			<version>1.8.2</version>
-			<scope>test</scope>
-		</dependency>
-		<!-- h2db and commons dbcp for integration testing -->
-=======
 		<url>scm:git:https://github.com/synyx/messagesource.git</url>
 		<connection>scm:git:https://github.com/synyx/messagesource.git</connection>
 		<developerConnection>scm:git:ssh://git@github.com/synyx/messagesource.git</developerConnection>
 		<tag>HEAD</tag>
 	</scm>
 
-
-	<properties>
-		<project.build.sourceEncoding>UTF-8</project.build.sourceEncoding>
-		<spring.version>3.0.2.RELEASE</spring.version>
-		<junit.version>4.6</junit.version>
-	</properties>
-
+	<distributionManagement>
+		<site>
+			<id>static.synyx.org</id>
+			<url>scp://static.synyx.org/home/public/public_html/messagesource/site</url>
+		</site>
+	</distributionManagement>
+
+	<issueManagement>
+		<system>Github Issues</system>
+		<url>http://github.com/synyx/messagesource/issues</url>
+	</issueManagement>
+
+	<ciManagement>
+		<system>Travis CI</system>
+		<url>http://travis-ci.org/#!/synyx/messagesource</url>
+	</ciManagement>
 
 	<dependencies>
+
+		<!-- Spring -->
+		<dependency>
+			<groupId>org.springframework</groupId>
+			<artifactId>spring-jdbc</artifactId>
+			<version>${spring.version}</version>
+		</dependency>
+
+		<dependency>
+			<groupId>org.springframework</groupId>
+			<artifactId>spring-context-support</artifactId>
+			<version>${spring.version}</version>
+		</dependency>
+
+		<dependency>
+			<groupId>org.springframework</groupId>
+			<artifactId>spring-beans</artifactId>
+			<version>${spring.version}</version>
+		</dependency>
+
+		<dependency>
+			<groupId>commons-logging</groupId>
+			<artifactId>commons-logging-api</artifactId>
+			<version>1.1</version>
+		</dependency>
+
+		<!--  Test dependencies -->
+		<dependency>
+			<groupId>junit</groupId>
+			<artifactId>junit</artifactId>
+			<version>${junit.version}</version>
+			<scope>test</scope>
+		</dependency>
+
+		<dependency>
+			<groupId>org.mockito</groupId>
+			<artifactId>mockito-all</artifactId>
+			<version>1.8.2</version>
+			<scope>test</scope>
+		</dependency>
+
 		<!--  h2db -->
->>>>>>> c169cc88
 		<dependency>
 			<groupId>com.h2database</groupId>
 			<artifactId>h2</artifactId>
 			<version>1.1.114</version>
-<<<<<<< HEAD
 			<scope>test</scope>
 		</dependency>
 
@@ -185,56 +137,6 @@
 		</dependency>
 	</dependencies>
 
-=======
-			<scope>test</scope>
-		</dependency>
-
-		<dependency>
-			<groupId>commons-dbcp</groupId>
-			<artifactId>commons-dbcp</artifactId>
-			<version>1.2.2</version>
-			<scope>test</scope>
-		</dependency>
-
-		<!-- Spring -->
-		<dependency>
-			<groupId>org.springframework</groupId>
-			<artifactId>spring-jdbc</artifactId>
-			<version>${spring.version}</version>
-		</dependency>
-		<dependency>
-			<groupId>org.springframework</groupId>
-			<artifactId>spring-context-support</artifactId>
-			<version>${spring.version}</version>
-		</dependency>
-
-		<dependency>
-			<groupId>commons-logging</groupId>
-			<artifactId>commons-logging-api</artifactId>
-			<version>1.1</version>
-		</dependency>
-
-		<!--  Test dependencies -->
-
-		<dependency>
-			<groupId>junit</groupId>
-			<artifactId>junit</artifactId>
-			<version>${junit.version}</version>
-			<scope>test</scope>
-		</dependency>
-
-		<dependency>
-			<groupId>org.mockito</groupId>
-			<artifactId>mockito-all</artifactId>
-			<version>1.8.2</version>
-			<scope>test</scope>
-		</dependency>
-
-
-	</dependencies>
-
-
->>>>>>> c169cc88
 	<build>
 		<plugins>
 
@@ -249,24 +151,6 @@
 				</configuration>
 			</plugin>
 
-<<<<<<< HEAD
-
-			<plugin>
-				<groupId>org.apache.maven.plugins</groupId>
-				<artifactId>maven-source-plugin</artifactId>
-				<version>2.0.4</version>
-				<executions>
-					<execution>
-						<id>attach-sources</id>
-						<goals>
-							<goal>jar</goal>
-						</goals>
-					</execution>
-				</executions>
-			</plugin>
-
-
-=======
 			<plugin>
 				<groupId>org.apache.maven.plugins</groupId>
 				<artifactId>maven-release-plugin</artifactId>
@@ -277,37 +161,30 @@
 				</configuration>
 			</plugin>
 
->>>>>>> c169cc88
 		</plugins>
 
 	</build>
-
-<<<<<<< HEAD
 
 	<reporting>
 		<plugins>
-			<plugin>
-				<groupId>org.codehaus.mojo</groupId>
-				<artifactId>jxr-maven-plugin</artifactId>
-			</plugin>
-
-
-
 			<!-- Metrics plugins -->
 			<plugin>
 				<groupId>org.codehaus.mojo</groupId>
 				<artifactId>jdepend-maven-plugin</artifactId>
+				<version>2.0-beta-2</version>
 			</plugin>
 
 			<plugin>
 				<groupId>org.codehaus.mojo</groupId>
 				<artifactId>javancss-maven-plugin</artifactId>
+				<version>2.0</version>
 			</plugin>
 
 			<!-- Code checks -->
 			<plugin>
 				<groupId>org.apache.maven.plugins</groupId>
 				<artifactId>maven-pmd-plugin</artifactId>
+				<version>2.7.1</version>
 				<configuration>
 					<targetJdk>1.5</targetJdk>
 				</configuration>
@@ -316,28 +193,24 @@
 			<plugin>
 				<groupId>org.codehaus.mojo</groupId>
 				<artifactId>taglist-maven-plugin</artifactId>
+				<version>2.4</version>
 			</plugin>
 
 			<plugin>
 				<groupId>org.codehaus.mojo</groupId>
 				<artifactId>cobertura-maven-plugin</artifactId>
+				<version>2.5.2</version>
 			</plugin>
 			<plugin>
 				<groupId>org.codehaus.mojo</groupId>
 				<artifactId>findbugs-maven-plugin</artifactId>
-			</plugin>
-			
+				<version>2.5.2</version>
+			</plugin>
+
 			<plugin>
 				<groupId>org.apache.maven.plugins</groupId>
 				<artifactId>maven-javadoc-plugin</artifactId>
-=======
-	<reporting>
-		<plugins>
-			<plugin>
-				<groupId>org.apache.maven.plugins</groupId>
-				<artifactId>maven-javadoc-plugin</artifactId>
-				<version>2.4</version>
->>>>>>> c169cc88
+				<version>2.9</version>
 				<configuration>
 					<links>
 						<link>http://java.sun.com/javase/6/docs/api/</link>
@@ -346,55 +219,8 @@
 					</links>
 				</configuration>
 			</plugin>
-<<<<<<< HEAD
-			
+
 		</plugins>
 	</reporting>
-
-	<repositories>
-		<repository>
-			<id>nexus.synyx.org</id>
-			<name>Synyx OpenSource Repository</name>
-			<url>http://repo.synyx.org</url>
-		</repository>
-		<repository>
-			<id>maven-repository.dev.java.net</id>
-			<name>Java Dev Net Repository</name>
-			<url>http://download.java.net/maven/2</url>
-		</repository>
-		<repository>
-			<id>com.springsource.repository.bundles.release</id>
-			<name>SpringSource Enterprise Bundle Repository - Release Bundles</name>
-			<url>http://repository.springsource.com/maven/bundles/release</url>
-			<snapshots>
-				<enabled>false</enabled>
-			</snapshots>
-		</repository>
-		<repository>
-			<id>com.springsource.repository.bundles.milestone</id>
-			<name>SpringSource Enterprise Bundle Repository - Milestone Bundles</name>
-			<url>http://repository.springsource.com/maven/bundles/milestone</url>
-			<snapshots>
-				<enabled>false</enabled>
-			</snapshots>
-		</repository>
-		<repository>
-			<id>com.springsource.repository.bundles.external</id>
-			<name>SpringSource Enterprise Bundle Repository - External Bundles</name>
-			<url>http://repository.springsource.com/maven/bundles/external</url>
-			<snapshots>
-				<enabled>false</enabled>
-			</snapshots>
-		</repository>
-		<repository>
-			<id>jboss</id>
-			<name>JBoss repository</name>
-			<url>http://repository.jboss.org/maven2</url>
-		</repository>
-	</repositories>
-=======
-		</plugins>
-	</reporting>
-
->>>>>>> c169cc88
-</project>+</project>
+			